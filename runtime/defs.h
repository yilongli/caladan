--- conflicted
+++ resolved
@@ -490,12 +490,8 @@
 extern int storage_init_thread(void);
 
 /* global initialization */
-<<<<<<< HEAD
-extern int ioqueues_init(unsigned int threads);
 extern int kthread_init(void);
-=======
 extern int ioqueues_init(void);
->>>>>>> ae456980
 extern int stack_init(void);
 extern int sched_init(void);
 extern int preempt_init(void);
